--- conflicted
+++ resolved
@@ -1,9 +1,7 @@
 use crate::error::*;
-<<<<<<< HEAD
+
+use core_affinity::CoreId;
 use log::debug;
-=======
-use core_affinity::CoreId;
->>>>>>> 218fa1b4
 use std::env;
 
 pub fn parse_mem(mem: &str) -> Result<usize> {
@@ -27,14 +25,15 @@
 	s.parse::<u32>().map_err(|_| Error::ParseMemory)
 }
 
-<<<<<<< HEAD
 /// Helper function for `parse_bool`
 fn parse_bool_str(value: &str) -> Option<bool> {
 	match value.to_ascii_lowercase().as_ref() {
 		"true" | "yes" => Some(true),
 		"false" | "no" => Some(false),
 		_ => None,
-=======
+  }
+}
+
 /// Returns a Vec of u32 as specified in the inclusive range s
 /// s should only contain digits and a single `-`
 /// The second number should be greater than the first
@@ -58,7 +57,6 @@
 		Ok(range)
 	} else {
 		Err(Error::InvalidArgument(String::from(s)))
->>>>>>> 218fa1b4
 	}
 }
 
@@ -80,7 +78,6 @@
 	}
 }
 
-<<<<<<< HEAD
 /// Checks if the kernel provides support for transparent huge pages
 /// If `/sys/kernel/mm/transparent_hugepage/enabled` does not exist
 /// then we assume there is no support.
@@ -126,7 +123,8 @@
 #[cfg(target_os = "macos")]
 pub fn transparent_hugepages_available() -> std::result::Result<bool, ()> {
 	Ok(true)
-=======
+}
+
 /// Filter available to only contain the subset of CPUs specified in affinity
 pub fn filter_cpu_affinity(available: Vec<CoreId>, affinity: Vec<u32>) -> Vec<CoreId> {
 	let filtered_cpu_affinity: Vec<core_affinity::CoreId> = available
@@ -220,5 +218,4 @@
 		let res = filter_cpu_affinity(vec![CoreId { id: 2 }], vec![0, 1, 3, 9, 22, 724]);
 		assert_eq!(res.len(), 0);
 	}
->>>>>>> 218fa1b4
 }